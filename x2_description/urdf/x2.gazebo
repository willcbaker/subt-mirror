<?xml version="1.0"?>
<robot xmlns:xacro="http://www.ros.org/wiki/xacro">
  <xacro:arg name="robot_namespace" default="/" />
  <xacro:arg name="tfpre" default="" />

  <gazebo>
    <plugin name="gazebo_ros_control" filename="libgazebo_ros_control.so">
      <robotNamespace>$(arg robot_namespace)</robotNamespace>
    </plugin>
  </gazebo>

  <gazebo>
    <plugin name="imu_controller" filename="libhector_gazebo_ros_imu.so">
      <robotNamespace>$(arg robot_namespace)</robotNamespace>
      <updateRate>50.0</updateRate>
      <bodyName>$(arg robot_namespace)/imu_link</bodyName>
      <topicName>imu/data</topicName>
      <frameId>$(arg robot_namespace)/base_link</frameId>
      <accelDrift>0.005 0.005 0.005</accelDrift>
      <accelGaussianNoise>0.005 0.005 0.005</accelGaussianNoise>
      <rateDrift>0.005 0.005 0.005 </rateDrift>
      <rateGaussianNoise>0.005 0.005 0.005 </rateGaussianNoise>
      <headingDrift>0.005</headingDrift>
      <headingGaussianNoise>0.005</headingGaussianNoise>
    </plugin>
  </gazebo>

<<<<<<< HEAD
=======
  <gazebo>
    <plugin name="gps_controller" filename="libhector_gazebo_ros_gps.so">
      <updateRate>40</updateRate>
      <robotNamespace>$(arg robot_namespace)</robotNamespace>
      <bodyName>$(arg robot_namespace)/navsat_link</bodyName>
      <frameId>$(arg robot_namespace)/base_link</frameId>
      <topicName>/navsat/fix</topicName>
      <velocityTopicName>/navsat/vel</velocityTopicName>
      <referenceLatitude>49.9</referenceLatitude>
      <referenceLongitude>8.9</referenceLongitude>
      <referenceHeading>0</referenceHeading>
      <referenceAltitude>0</referenceAltitude>
      <drift>0.0001 0.0001 0.0001</drift>
    </plugin>
  </gazebo>

>>>>>>> 5f65df0c
  <gazebo reference="base_link">
    <turnGravityOff>false</turnGravityOff>
  </gazebo>

  <gazebo reference="chassis_link">
    <turnGravityOff>false</turnGravityOff>
  </gazebo>
    <gazebo reference="imu_link">
    <turnGravityOff>false</turnGravityOff>
  </gazebo>

  <gazebo reference="navsat_link">
    <material>Gazebo/DarkGrey</material>
    <turnGravityOff>false</turnGravityOff>
  </gazebo>
  <gazebo reference="fenders_link">
    <material>Gazebo/Yellow</material>
    <turnGravityOff>false</turnGravityOff>
  </gazebo>
</robot><|MERGE_RESOLUTION|>--- conflicted
+++ resolved
@@ -25,25 +25,6 @@
     </plugin>
   </gazebo>
 
-<<<<<<< HEAD
-=======
-  <gazebo>
-    <plugin name="gps_controller" filename="libhector_gazebo_ros_gps.so">
-      <updateRate>40</updateRate>
-      <robotNamespace>$(arg robot_namespace)</robotNamespace>
-      <bodyName>$(arg robot_namespace)/navsat_link</bodyName>
-      <frameId>$(arg robot_namespace)/base_link</frameId>
-      <topicName>/navsat/fix</topicName>
-      <velocityTopicName>/navsat/vel</velocityTopicName>
-      <referenceLatitude>49.9</referenceLatitude>
-      <referenceLongitude>8.9</referenceLongitude>
-      <referenceHeading>0</referenceHeading>
-      <referenceAltitude>0</referenceAltitude>
-      <drift>0.0001 0.0001 0.0001</drift>
-    </plugin>
-  </gazebo>
-
->>>>>>> 5f65df0c
   <gazebo reference="base_link">
     <turnGravityOff>false</turnGravityOff>
   </gazebo>
