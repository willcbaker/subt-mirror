--- conflicted
+++ resolved
@@ -35,11 +35,7 @@
                        samples:=720
                        min_angle:=-2.35619
                        max_angle:=2.35619
-<<<<<<< HEAD
-                       min_range:=0.1
-=======
                        min_range:=0.04
->>>>>>> c45bc1b3
                        max_range:=30.0                       
                        noise_stddev:=0.01
                        robot_namespace:=/
