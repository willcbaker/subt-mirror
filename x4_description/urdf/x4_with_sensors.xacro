<?xml version="1.0"?>

<robot name="x4_with_sensors" xmlns:xacro="http://www.ros.org/wiki/xacro">
  <xacro:include filename="$(find x4_description)/urdf/x4_base.xacro" />
  <xacro:include filename="$(find subt_sensors)/urdf/planar_lidar.urdf.xacro" />

  <xacro:odometry_plugin_macro
    namespace="${namespace}"
    odometry_sensor_suffix="1"
    parent_link="${namespace}/base_link"
    pose_topic="odometry_sensor1/pose"
    pose_with_covariance_topic="odometry_sensor1/pose_with_covariance"
    position_topic="odometry_sensor1/position"
    transform_topic="odometry_sensor1/transform"
    odometry_topic="odometry_sensor1/odometry"
    parent_frame_id="world"
    child_frame_id="${namespace}/odometry_sensor1"
    mass_odometry_sensor="0.00001"
    measurement_divisor="1"
    measurement_delay="0"
    unknown_delay="0.0"
    noise_normal_position="0 0 0"
    noise_normal_quaternion="0 0 0"
    noise_normal_linear_velocity="0 0 0"
    noise_normal_angular_velocity="0 0 0"
    noise_uniform_position="0 0 0"
    noise_uniform_quaternion="0 0 0"
    noise_uniform_linear_velocity="0 0 0"
    noise_uniform_angular_velocity="0 0 0"
    enable_odometry_map="false"
    odometry_map=""
    image_scale="">
    <!-- [kg m^2] [kg m^2] [kg m^2] [kg m^2] [kg m^2] [kg m^2] -->
    <inertia ixx="0.00001" ixy="0.0" ixz="0.0" iyy="0.00001" iyz="0.0" izz="0.00001" />
    <origin xyz="0.0 0.0 0.0" rpy="0.0 0.0 0.0" />
  </xacro:odometry_plugin_macro>

  <xacro:include filename="$(find x4_description)/urdf/x4_equipments.urdf.xacro" />

  <!-- Mount a magnetometer. -->
  <xacro:default_magnetometer namespace="${namespace}" parent_link="${namespace}/base_link" />

  <!-- Mount a pressure sensor. -->
  <xacro:default_pressure_sensor namespace="${namespace}" parent_link="${namespace}/base_link" />

<<<<<<< HEAD
  <!-- Mount an ADIS16448 IMU. -->
  <xacro:default_imu namespace="${namespace}" parent_link="${namespace}/base_link" />
=======
  <!-- Front camera. -->
  <xacro:camera_macro
    namespace="${namespace}"
    parent_link="${namespace}/base_link"
    camera_suffix="front"
    frame_rate="30"
    horizontal_fov="2"
    image_width="752"
    image_height="480"
    image_format="L8"
    min_distance="0.02"
    max_distance="100"
    noise_mean="0.0"
    noise_stddev="0.007"
    enable_visual="false">
    <box size="0.02 0.05 0.05" />
    <origin xyz="0.1 0 0" rpy="0 0 0" />
  </xacro:camera_macro>
>>>>>>> c45bc1b3

  <!-- Sensor configuration #1
         * HD camera
         * IMU
  -->
  <xacro:if value="$(optenv X4_SENSOR_CONFIG_1 0)">
    <xacro:camera_macro
      namespace="${namespace}"
      parent_link="${namespace}/base_link"
      camera_suffix="front"
      frame_rate="30"
      horizontal_fov="2"
      image_width="1280"
      image_height="960"
      image_format="R8G8B8"
      min_distance="0.02"
      max_distance="50"
      noise_mean="0.0"
      noise_stddev="0.007"
      enable_visual="true">
      <box size="0.02 0.05 0.05" />
      <origin xyz="0.1 0 0" rpy="0 0 0" />
    </xacro:camera_macro>
  </xacro:if>

  <!-- Sensor configuration #2
         * VGA RGBD camera
         * IMU
  -->
  <xacro:if value="$(optenv X4_SENSOR_CONFIG_2 0)">
    <xacro:rgbd_camera
       name="${namespace}/rgbd_camera"
       width="640"
       height="480"
    />
    <joint name="rgbd_camera_mount_joint" type="fixed">
      <origin xyz="0.05 0 -0.05" rpy="0 0.2618 0" />
      <parent link="${namespace}/base_link" />
      <child link="${namespace}/rgbd_camera_link" />
    </joint>
  </xacro:if>

  <!-- Sensor configuration #3
         * QVGA camera
         * 2D short range lidar
         * IMU
  -->
  <xacro:if value="$(optenv X4_SENSOR_CONFIG_3 0)">
    <xacro:camera_macro
      namespace="${namespace}"
      parent_link="${namespace}/base_link"
      camera_suffix="front"
      frame_rate="30"
      horizontal_fov="2"
      image_width="320"
      image_height="240"
      image_format="R8G8B8"
      min_distance="0.02"
      max_distance="50"
      noise_mean="0.0"
      noise_stddev="0.007"
      enable_visual="true">
      <box size="0.02 0.05 0.05" />
      <origin xyz="0.1 0 0" rpy="0 0 0" />
    </xacro:camera_macro>

    <planar_lidar 
      name="${namespace}/laser"
      topic="${namespace}/scan"
      mesh="package://subt_sensors/meshes/hokuyo.dae"
      min_angle="-2.3562"
      max_angle="2.3562"
      min_range="0.1"
      max_range="5"
    />

    <joint name="front_laser_mount_joint" type="fixed">
      <origin xyz="0 0 -0.05" rpy="0 0 0" />
      <parent link="${namespace}/base_link" />
      <child link="${namespace}/laser" />
    </joint>
  </xacro:if>

  <!-- Sensor configuration #4
         * HD camera
         * 2D mid range lidar
         * IMU
  -->
  <xacro:if value="$(optenv X4_SENSOR_CONFIG_4 0)">
    <xacro:camera_macro
      namespace="${namespace}"
      parent_link="${namespace}/base_link"
      camera_suffix="front"
      frame_rate="30"
      horizontal_fov="2"
      image_width="1280"
      image_height="960"
      image_format="R8G8B8"
      min_distance="0.02"
      max_distance="50"
      noise_mean="0.0"
      noise_stddev="0.007"
      enable_visual="true">
      <box size="0.02 0.05 0.05" />
      <origin xyz="0.1 0 0" rpy="0 0 0" />
    </xacro:camera_macro>

    <planar_lidar 
      name="${namespace}/laser"
      topic="${namespace}/scan"
      mesh="package://subt_sensors/meshes/sick-lms1xx.dae"
      min_angle="-2.3562"
      max_angle="2.3562"
      min_range="0.1"
      max_range="30"
    />

    <joint name="front_laser_mount_joint" type="fixed">
      <origin xyz="0 0 -0.05" rpy="0 0 0" />
      <parent link="${namespace}/base_link" />
      <child link="${namespace}/laser" />
    </joint>
  </xacro:if>

</robot><|MERGE_RESOLUTION|>--- conflicted
+++ resolved
@@ -43,29 +43,8 @@
   <!-- Mount a pressure sensor. -->
   <xacro:default_pressure_sensor namespace="${namespace}" parent_link="${namespace}/base_link" />
 
-<<<<<<< HEAD
   <!-- Mount an ADIS16448 IMU. -->
   <xacro:default_imu namespace="${namespace}" parent_link="${namespace}/base_link" />
-=======
-  <!-- Front camera. -->
-  <xacro:camera_macro
-    namespace="${namespace}"
-    parent_link="${namespace}/base_link"
-    camera_suffix="front"
-    frame_rate="30"
-    horizontal_fov="2"
-    image_width="752"
-    image_height="480"
-    image_format="L8"
-    min_distance="0.02"
-    max_distance="100"
-    noise_mean="0.0"
-    noise_stddev="0.007"
-    enable_visual="false">
-    <box size="0.02 0.05 0.05" />
-    <origin xyz="0.1 0 0" rpy="0 0 0" />
-  </xacro:camera_macro>
->>>>>>> c45bc1b3
 
   <!-- Sensor configuration #1
          * HD camera
@@ -82,7 +61,7 @@
       image_height="960"
       image_format="R8G8B8"
       min_distance="0.02"
-      max_distance="50"
+      max_distance="100"
       noise_mean="0.0"
       noise_stddev="0.007"
       enable_visual="true">
@@ -124,7 +103,7 @@
       image_height="240"
       image_format="R8G8B8"
       min_distance="0.02"
-      max_distance="50"
+      max_distance="100"
       noise_mean="0.0"
       noise_stddev="0.007"
       enable_visual="true">
@@ -165,7 +144,7 @@
       image_height="960"
       image_format="R8G8B8"
       min_distance="0.02"
-      max_distance="50"
+      max_distance="100"
       noise_mean="0.0"
       noise_stddev="0.007"
       enable_visual="true">
