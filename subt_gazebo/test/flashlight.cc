/*
 * Copyright (C) 2018 Open Source Robotics Foundation
 *
 * Licensed under the Apache License, Version 2.0 (the "License");
 * you may not use this file except in compliance with the License.
 * You may obtain a copy of the License at
 *
 *     http://www.apache.org/licenses/LICENSE-2.0
 *
 * Unless required by applicable law or agreed to in writing, software
 * distributed under the License is distributed on an "AS IS" BASIS,
 * WITHOUT WARRANTIES OR CONDITIONS OF ANY KIND, either express or implied.
 * See the License for the specific language governing permissions and
 * limitations under the License.
 *
*/

#include <string>
#include <sstream>
#include <cmath>
#include <vector>

#include "ros/ros.h"
#include "std_srvs/SetBool.h"

#include <gtest/gtest.h>

#include <gazebo/transport/transport.hh>
#include <gazebo/msgs/msgs.hh>
#include <gazebo/gazebo.hh>
#include <gazebo/gazebo_client.hh>

#include "test/test_config.h"

using namespace gazebo;
using namespace subt;

// information to record for the lights in the enviornment
struct RecordInfo
{
  double duration;
  double interval;
  common::Time lastUpdate;
};

<<<<<<< HEAD
class FlashLightTest: public testing::Test
=======
/////////////////////////////////////////////////
/// \brief A fixture class for testing the ROS flashlight plugin within Gazebo.
class FlashLightTest : public ServerFixture
>>>>>>> d45d6466
{
  // Constructor.
  public: FlashLightTest(): testing::Test(){}

  // Destructor.
  public: ~FlashLightTest()
  {
    if (node != nullptr)
    {
      node->Fini();
    }
  }

  // Callback for light/modify topic
  public: void lightCb(ConstLightPtr &_msg);

  /// \brief Initializer.
  protected: void InitRec();

  /// \brief A function to check if we got the assumed results.
  /// \param[in] _updated Whether the light has been updated within its phase.
  /// \param[in] _duration Expected duration time.
  /// \param[in] _interval Expected interval time.
  /// \param[in] _maxErr Maximum error which can be accepted in seconds.
  protected: void CheckRec(
    const std::vector<bool> &_updated,
    const std::vector<double> &_duration,
    const std::vector<double> &_interval,
    const double &_maxErr);

  /// \brief Node for Gazebo transport.
  protected: gazebo::transport::NodePtr node;

  /// \brief Gazebo transport subscriber.
  protected: transport::SubscriberPtr sceneSub;

  /// \brief ROS node handler.
  protected: ros::NodeHandle n;

  /// \brief ROS service client.
  protected: ros::ServiceClient client;

  /// \brief A list of records about actual duration/interval.
  private: struct RecordInfo flashLight[4];

  /// \brief A flag indicating whether the callback was called.
  private: bool called;

  /// \brief The time when the records were initialized.
  private: common::Time startTime;

  /// \brief Protect data from races.
  private: std::mutex mutexData;
};

/////////////////////////////////////////////////

void FlashLightTest::lightCb(ConstLightPtr &_msg)
{
  // Determine which light is to be updated
  int indx;
  std::string name = _msg->name();
  std::stringstream ss;
  ss << name.substr(name.length() - 1);
  ss >> indx;
  indx--;

  bool correctIndex = true;
  if (indx < 0 || 3 < indx)
  {
    correctIndex = false;
  }
  ASSERT_TRUE(correctIndex);

  // Get the current time
  common::Time currentSimTime(ros::Time::now().toSec());

  // Update to flash
  {
    std::lock_guard<std::mutex> lk(this->mutexData);
    if (_msg->range() > 0)
    {
      this->flashLight[indx].interval
        = currentSimTime.Double() - this->flashLight[indx].lastUpdate.Double();
    }
    // Update to dim
    else
    {
      this->flashLight[indx].duration
        = currentSimTime.Double() - this->flashLight[indx].lastUpdate.Double();
    }

    // Update the last update time
    this->flashLight[indx].lastUpdate = currentSimTime;

    this->called = true;
  }

}

/////////////////////////////////////////////////
void FlashLightTest::InitRec()
{
  common::Time currentSimTime(ros::Time::now().toSec());
  {
    std::lock_guard<std::mutex> lk(this->mutexData);
    this->flashLight[0].duration = -1;
    this->flashLight[1].duration = -1;
    this->flashLight[2].duration = -1;
    this->flashLight[3].duration = -1;
    this->flashLight[0].interval = -1;
    this->flashLight[1].interval = -1;
    this->flashLight[2].interval = -1;
    this->flashLight[3].interval = -1;
    this->flashLight[0].lastUpdate = currentSimTime;
    this->flashLight[1].lastUpdate = currentSimTime;
    this->flashLight[2].lastUpdate = currentSimTime;
    this->flashLight[3].lastUpdate = currentSimTime;
    this->startTime = currentSimTime;
    this->called = false;
  }
}

/////////////////////////////////////////////////
void FlashLightTest::CheckRec(
  const std::vector<bool> &_updated,
  const std::vector<double> &_duration,
  const std::vector<double> &_interval,
  const double &_maxErr)
{
  // Determine if the callback function must have been called.
  // If at least one of the lights is to be updated, it is supposed to have
  // been called.
  bool someCalled = false;
  for (int i = 0; i < 4; ++i)
  {
    if (_updated[i])
    {
      someCalled = true;
    }
  }

  // Get necessary time information.
  common::Time endTime(ros::Time::now().toSec());
  double lastUp[4];
  std::lock_guard<std::mutex> lk(this->mutexData);
  lastUp[0] = this->flashLight[0].lastUpdate.Double();
  lastUp[1] = this->flashLight[1].lastUpdate.Double();
  lastUp[2] = this->flashLight[2].lastUpdate.Double();
  lastUp[3] = this->flashLight[3].lastUpdate.Double();

  if (someCalled)
  {
    // The callback function is assumed to have been called.
    ASSERT_TRUE(this->called);
  }
  else
  {
    // the callback function is assumed to have never been called.
    ASSERT_FALSE(this->called);
  }

  // Check records of each light
  // NOTE: Taking some errors caused by callback functions into consideration.
  // NOTE: If the interval is 0, the callback is not called.
  for (int i = 0; i < 4; ++i)
  {
    if (_updated[i] && _interval[i] > 0)
    {
      // The light is assumed to have been updated within its phase.
      EXPECT_LE(endTime.Double() - lastUp[i],
                std::max(_duration[i], _interval[i]) + _maxErr);

      // The light has been flashing by the assumed duration and interval.
      EXPECT_NEAR(flashLight[i].duration, _duration[i], _maxErr);
      EXPECT_NEAR(flashLight[i].interval, _interval[i], _maxErr);
    }
    else
    {
      // The light is assumed to have never been updated from the beginning.
      EXPECT_LE(lastUp[i] - this->startTime.Double(), _maxErr);
    }
  }
}

/////////////////////////////////////////////////
TEST_F(FlashLightTest, switchOffAndOn)
{
  // ROS spinning
  std::shared_ptr<ros::AsyncSpinner> async_ros_spin_;
  async_ros_spin_.reset(new ros::AsyncSpinner(0));
  async_ros_spin_->start();

  //ros::Duration(5.0).sleep();

  // Initialize the transport node
  this->node = transport::NodePtr(new transport::Node());
  this->node->Init();
  // Subscribe to plugin notifications.
  this->sceneSub
    = this->node->Subscribe("~/light/modify",
                            &FlashLightTest::lightCb,
                            dynamic_cast<FlashLightTest*>(this));


  // Get a ROS service client.
  this->client
    = this->n.serviceClient<std_srvs::SetBool>("/light_switch");
  ASSERT_TRUE(client.isValid());
  ASSERT_TRUE(client.waitForExistence());

  // Initialize the records.
  this->InitRec();

  // Wait for a while to measure the actual duration and interval.
  ros::Duration(1.5).sleep();

  // Check if the actual duration and interval are the supposed ones.
  // NOTE: maximum error is set to 0.01 sec.
  {
    std::vector<bool> updated = {true, true, false, false};
    std::vector<double> duration = {0.1, 0.05, 1.0, 1.0};
    std::vector<double> interval = {0.4, 0.05, 0.1, 0.0};
    this->CheckRec(updated, duration, interval, 0.01);
  }

  // Turn them off.
  {
    std_srvs::SetBool srv;
    srv.request.data = false;
    bool success = this->client.call(srv);
    EXPECT_TRUE(success);
  }

  // Allow some time for the plugin to stop blinking.
  // After this, the callback function is not supposed to be called any more.
  ros::Duration(0.1).sleep();

  // Initialize the records.
  this->InitRec();

  // Wait for a while to measure the actual duration and interval.
  ros::Duration(0.5).sleep();

  // Check if all of them stopped to be updated.
  // NOTE: maximum error is set to 0.01 sec.
  {
    std::vector<bool> updated = {false, false, false, false};
    std::vector<double> duration = {-1, -1, -1, -1};
    std::vector<double> interval = {-1, -1, -1, -1};
    this->CheckRec(updated, duration, interval, 0.01);
  }

  // Turn them on.
  {
    std_srvs::SetBool srv;
    srv.request.data = true;
    bool success = this->client.call(srv);
    EXPECT_TRUE(success);
  }

  // Initialize the records.
  this->InitRec();

  // Wait for a while to measure the actual duration and interval.
  ros::Duration(2.0).sleep();

  // Check if the duration and interval of lights were changed as expected.
  // NOTE: maximum error is set to 0.01 sec.
  {
    std::vector<bool> updated = {true, true, true, true};
    std::vector<double> duration = {0.1, 0.05, 1.0, 1.0};
    std::vector<double> interval = {0.4, 0.05, 0.1, 0.0};
    this->CheckRec(updated, duration, interval, 0.01);
  }

  node->Fini();
}

/////////////////////////////////////////////////
int main(int argc, char **argv)
{

  initGazeboEnv();

  ::testing::InitGoogleTest(&argc, argv);

  // Start ROS
  ros::init(argc,argv,"test_flashlight");

  // Start Gazebo client
  gazebo::client::setup(argc, argv);

  return RUN_ALL_TESTS();
}<|MERGE_RESOLUTION|>--- conflicted
+++ resolved
@@ -43,13 +43,9 @@
   common::Time lastUpdate;
 };
 
-<<<<<<< HEAD
-class FlashLightTest: public testing::Test
-=======
 /////////////////////////////////////////////////
 /// \brief A fixture class for testing the ROS flashlight plugin within Gazebo.
-class FlashLightTest : public ServerFixture
->>>>>>> d45d6466
+class FlashLightTest : public testing::Test
 {
   // Constructor.
   public: FlashLightTest(): testing::Test(){}
