<?xml version="1.0"?>

<robot name="x3" xmlns:xacro="http://ros.org/wiki/xacro">
  <xacro:include filename="$(find rotors_description)/urdf/component_snippets.xacro" />
  <!-- Instantiate x3 "mechanics" -->
  <xacro:include filename="$(find x3_description)/urdf/x3.xacro" />

  <!-- Instantiate a controller. -->
  <xacro:controller_plugin_macro namespace="${namespace}" imu_sub_topic="imu" />

<<<<<<< HEAD
=======
  <xacro:if value="$(arg enable_mavlink_interface)">
    <!-- Instantiate mavlink telemetry interface. -->
    <xacro:default_mavlink_interface namespace="${namespace}" imu_sub_topic="imu" rotor_count="4" />
  </xacro:if>

  <!-- Mount an ADIS16448 IMU. -->
  <xacro:default_imu namespace="${namespace}" parent_link="${namespace}/base_link" />

  <xacro:if value="$(arg enable_ground_truth)">
    <xacro:ground_truth_imu_and_odometry namespace="${namespace}" parent_link="${namespace}/base_link" />
  </xacro:if>

  <xacro:if value="$(arg enable_logging)">
    <!-- Instantiate a logger -->
    <xacro:bag_plugin_macro
      namespace="${namespace}"
      bag_file="$(arg log_file)"
      rotor_velocity_slowdown_sim="${rotor_velocity_slowdown_sim}"
      wait_to_record_bag="$(arg wait_to_record_bag)" />
  </xacro:if>

  <gazebo>
    <plugin name="${namespace}_joint_state_publisher" filename="libgazebo_ros_joint_state_publisher.so">
      <robotNamespace>${namespace}/fixed</robotNamespace>
      <jointName>X3/pressure_sensor_joint, X3/magnetometer_joint, X3/imu_joint, X3/odometry_sensor1_joint</jointName>
      <alwaysOn>true</alwaysOn>
      <updateRate>1000</updateRate>
    </plugin>
  </gazebo>
>>>>>>> 2e431a4b
</robot>
<|MERGE_RESOLUTION|>--- conflicted
+++ resolved
@@ -8,29 +8,6 @@
   <!-- Instantiate a controller. -->
   <xacro:controller_plugin_macro namespace="${namespace}" imu_sub_topic="imu" />
 
-<<<<<<< HEAD
-=======
-  <xacro:if value="$(arg enable_mavlink_interface)">
-    <!-- Instantiate mavlink telemetry interface. -->
-    <xacro:default_mavlink_interface namespace="${namespace}" imu_sub_topic="imu" rotor_count="4" />
-  </xacro:if>
-
-  <!-- Mount an ADIS16448 IMU. -->
-  <xacro:default_imu namespace="${namespace}" parent_link="${namespace}/base_link" />
-
-  <xacro:if value="$(arg enable_ground_truth)">
-    <xacro:ground_truth_imu_and_odometry namespace="${namespace}" parent_link="${namespace}/base_link" />
-  </xacro:if>
-
-  <xacro:if value="$(arg enable_logging)">
-    <!-- Instantiate a logger -->
-    <xacro:bag_plugin_macro
-      namespace="${namespace}"
-      bag_file="$(arg log_file)"
-      rotor_velocity_slowdown_sim="${rotor_velocity_slowdown_sim}"
-      wait_to_record_bag="$(arg wait_to_record_bag)" />
-  </xacro:if>
-
   <gazebo>
     <plugin name="${namespace}_joint_state_publisher" filename="libgazebo_ros_joint_state_publisher.so">
       <robotNamespace>${namespace}/fixed</robotNamespace>
@@ -39,5 +16,5 @@
       <updateRate>1000</updateRate>
     </plugin>
   </gazebo>
->>>>>>> 2e431a4b
+
 </robot>
